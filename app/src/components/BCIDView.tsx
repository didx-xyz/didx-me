--- conflicted
+++ resolved
@@ -1,60 +1,24 @@
-<<<<<<< HEAD
 import { ProofState, CredentialState, DidRepository, CredentialMetadataKeys } from '@aries-framework/core'
 import { useAgent, useCredentialByState, useProofById, useProofByState } from '@aries-framework/react-hooks'
+import { useNavigation } from '@react-navigation/core'
+import { Button, ButtonType, testIdWithKey, HomeContentView, BifoldError, Agent, Screens } from 'aries-bifold'
 import React, { useEffect } from 'react'
-import { View } from 'react-native'
 import { useTranslation } from 'react-i18next'
-import { Button, ButtonType, testIdWithKey, HomeContentView, BifoldError } from 'aries-bifold'
+import { View, Linking } from 'react-native'
+import { Config } from 'react-native-config'
+import { InAppBrowser, RedirectResult } from 'react-native-inappbrowser-reborn'
+
 import { IDIM_AGENT_INVITE_URL, IDIM_AGENT_INVITE_ID } from '../constants'
-import { useNavigation } from '@react-navigation/core'
-import { Screens } from 'aries-bifold'
-import { Config } from 'react-native-config'
 
 const legacyDidKey = '_internal/legacyDid' // TODO:(jl) Waiting for AFJ export of this.
-const trustedInvitationIssueRe = /3Lbd5wSSSBv1xtjwsQ36sj:[0-9]{1,1}:CL:[0-9]{5,}:default/i
-const trustedFoundationCredentialIssuerRe = /7xjfawcnyTUcduWVysLww5:[0-9]{1,1}:CL:[0-9]{5,}:Person\s\(SIT\)/i
-=======
-import {
-  ProofState,
-  CredentialState,
-  DidRepository,
-  CredentialMetadataKeys,
-} from "@aries-framework/core";
-import {
-  useAgent,
-  useCredentialByState,
-  useProofById,
-  useProofByState,
-} from "@aries-framework/react-hooks";
-import React, { useEffect } from "react";
-import { View } from "react-native";
-import { useTranslation } from "react-i18next";
-import {
-  Button,
-  ButtonType,
-  testIdWithKey,
-  HomeContentView,
-  BifoldError,
-  Agent,
-} from "aries-bifold";
-import { IDIM_AGENT_INVITE_URL, IDIM_AGENT_INVITE_ID } from "../constants";
-import { useNavigation } from "@react-navigation/core";
-import { Screens } from "aries-bifold";
-import { Config } from "react-native-config";
-import { InAppBrowser, RedirectResult } from "react-native-inappbrowser-reborn";
-import { Linking } from "react-native";
-
-const legacyDidKey = "_internal/legacyDid"; // TODO:(jl) Waiting for AFJ export of this.
-const trustedInvitationIssueRe =
-  /^3Lbd5wSSSBv1xtjwsQ36sj:[0-9]{1,1}:CL:[0-9]{5,}:default$/i;
-const trustedFoundationCredentialIssuerRe =
-  /^7xjfawcnyTUcduWVysLww5:[0-9]{1,1}:CL:[0-9]{5,}:Person\s\(SIT\)$/i;
-const redirectUrlTemplate = "bcwallet://bcsc/v1/dids/<did>";
+const trustedInvitationIssueRe = /^3Lbd5wSSSBv1xtjwsQ36sj:[0-9]{1,1}:CL:[0-9]{5,}:default$/i
+const trustedFoundationCredentialIssuerRe = /^7xjfawcnyTUcduWVysLww5:[0-9]{1,1}:CL:[0-9]{5,}:Person\s\(SIT\)$/i
+const redirectUrlTemplate = 'bcwallet://bcsc/v1/dids/<did>'
 
 enum AuthenticationResultType {
-  Success = "success",
-  Fail = "fail",
-  Cancel = "cancel",
+  Success = 'success',
+  Fail = 'fail',
+  Cancel = 'cancel',
 }
 
 enum ErrorCodes {
@@ -64,7 +28,6 @@
   CanceledByUser = 2024,
   ServiceCardError = 2025,
 }
->>>>>>> faa8eb74
 
 interface WellKnownAgentDetails {
   connectionId?: string
@@ -73,74 +36,42 @@
 }
 
 const BCIDView: React.FC = () => {
-<<<<<<< HEAD
+  const { agent } = useAgent()
+  const { t } = useTranslation()
+  const [workflowInFlight, setWorkflowInFlight] = React.useState<boolean>(false)
   const [showGetFoundationCredential, setShowGetFoundationCredential] = React.useState<boolean>(false)
+  const [agentDetails, setAgentDetails] = React.useState<WellKnownAgentDetails>({})
+  const offers = useCredentialByState(CredentialState.OfferReceived)
   const credentials = [
     ...useCredentialByState(CredentialState.CredentialReceived),
     ...useCredentialByState(CredentialState.Done),
   ]
-  const { agent } = useAgent()
-  const { t } = useTranslation()
-  const [agentDetails, setAgentDetails] = React.useState<WellKnownAgentDetails>({})
-  const receivedProofs = useProofByState(ProofState.RequestReceived)
+  const proofRequests = useProofByState(ProofState.RequestReceived)
   const proof = useProofById(agentDetails.invitationProofId ?? '')
   const navigation = useNavigation()
 
   useEffect(() => {
-    for (const p of receivedProofs) {
+    for (const o of offers) {
+      if (o.state == CredentialState.OfferReceived && o.connectionId === agentDetails?.connectionId) {
+        navigation.getParent()?.navigate('Notifications Stack', {
+          screen: Screens.CredentialOffer,
+          params: { credentialId: o.id },
+        })
+      }
+    }
+
+    if (offers.length === 0 && workflowInFlight) {
+      setWorkflowInFlight(!workflowInFlight)
+    }
+  }, [offers])
+
+  useEffect(() => {
+    for (const p of proofRequests) {
       if (p.state == ProofState.RequestReceived && p.connectionId === agentDetails?.connectionId) {
         setAgentDetails({ ...agentDetails, invitationProofId: p.id })
       }
     }
-  }, [receivedProofs])
-=======
-  const { agent } = useAgent();
-  const { t } = useTranslation();
-  const [workflowInFlight, setWorkflowInFlight] =
-    React.useState<boolean>(false);
-  const [showGetFoundationCredential, setShowGetFoundationCredential] =
-    React.useState<boolean>(false);
-  const [agentDetails, setAgentDetails] = React.useState<WellKnownAgentDetails>(
-    {}
-  );
-  const offers = useCredentialByState(CredentialState.OfferReceived);
-  const credentials = [
-    ...useCredentialByState(CredentialState.CredentialReceived),
-    ...useCredentialByState(CredentialState.Done),
-  ];
-  const proofRequests = useProofByState(ProofState.RequestReceived);
-  const proof = useProofById(agentDetails.invitationProofId ?? "");
-  const navigation = useNavigation();
-
-  useEffect(() => {
-    for (const o of offers) {
-      if (
-        o.state == CredentialState.OfferReceived &&
-        o.connectionId === agentDetails?.connectionId
-      ) {
-        navigation.getParent()?.navigate("Notifications Stack", {
-          screen: Screens.CredentialOffer,
-          params: { credentialId: o.id },
-        });
-      }
-    }
-
-    if (offers.length === 0 && workflowInFlight) {
-      setWorkflowInFlight(!workflowInFlight);
-    }
-  }, [offers]);
-
-  useEffect(() => {
-    for (const p of proofRequests) {
-      if (
-        p.state == ProofState.RequestReceived &&
-        p.connectionId === agentDetails?.connectionId
-      ) {
-        setAgentDetails({ ...agentDetails, invitationProofId: p.id });
-      }
-    }
-  }, [proofRequests]);
->>>>>>> faa8eb74
+  }, [proofRequests])
 
   useEffect(() => {
     if (!proof) {
@@ -154,48 +85,20 @@
       })
     }
 
-<<<<<<< HEAD
     if (proof.state == ProofState.Done && agentDetails.connectionId && agentDetails.legacyConnectionDid) {
-      const destUrl = `${Config.IDIM_PORTAL_URL}/${agentDetails?.legacyConnectionDid}`
-
-      console.log('target URL = ', destUrl)
-
-      navigation.navigate(Screens.WebDisplay, { destUrl })
-=======
-    if (
-      proof.state == ProofState.Done &&
-      agentDetails.connectionId &&
-      agentDetails.legacyConnectionDid
-    ) {
-      authenticateWithServiceCard(agentDetails.legacyConnectionDid);
->>>>>>> faa8eb74
+      authenticateWithServiceCard(agentDetails.legacyConnectionDid)
     }
   }, [proof])
 
   useEffect(() => {
     const credentialDefinitionIDs = credentials.map(
-<<<<<<< HEAD
       (c) => c.metadata.data[CredentialMetadataKeys.IndyCredential].credentialDefinitionId as string
     )
 
     if (credentialDefinitionIDs.some((i) => trustedFoundationCredentialIssuerRe.test(i))) {
       setShowGetFoundationCredential(false)
+      // setAgentDetails({});
       return
-=======
-      (c) =>
-        c.metadata.data[CredentialMetadataKeys.IndyCredential]
-          .credentialDefinitionId as string
-    );
-
-    if (
-      credentialDefinitionIDs.some((i) =>
-        trustedFoundationCredentialIssuerRe.test(i)
-      )
-    ) {
-      setShowGetFoundationCredential(false);
-      // setAgentDetails({});
-      return;
->>>>>>> faa8eb74
     }
 
     if (credentialDefinitionIDs.some((i) => trustedInvitationIssueRe.test(i))) {
@@ -204,83 +107,75 @@
     }
   }, [credentials])
 
-  const cleanupAfterServiceCardAuthentication = (
-    status: AuthenticationResultType
-  ): void => {
-    InAppBrowser.closeAuth();
+  const cleanupAfterServiceCardAuthentication = (status: AuthenticationResultType): void => {
+    InAppBrowser.closeAuth()
 
     if (status === AuthenticationResultType.Cancel) {
-      setWorkflowInFlight(false);
+      setWorkflowInFlight(false)
     }
 
     if (navigation.canGoBack()) {
-      navigation.goBack();
-    }
-  };
+      navigation.goBack()
+    }
+  }
 
   const authenticateWithServiceCard = async (did: string): Promise<void> => {
     try {
-      const url = `${Config.IDIM_PORTAL_URL}/${did}`;
+      const url = `${Config.IDIM_PORTAL_URL}/${did}`
 
       // console.log("target URL = ", url);
 
       if (await InAppBrowser.isAvailable()) {
-        const result = await InAppBrowser.openAuth(
-          url,
-          redirectUrlTemplate.replace("<did>", did),
-          {
-            // iOS
-            dismissButtonStyle: "cancel",
-            // Android
-            showTitle: false,
-            enableUrlBarHiding: true,
-            enableDefaultShare: true,
-          }
-        );
+        const result = await InAppBrowser.openAuth(url, redirectUrlTemplate.replace('<did>', did), {
+          // iOS
+          dismissButtonStyle: 'cancel',
+          // Android
+          showTitle: false,
+          enableUrlBarHiding: true,
+          enableDefaultShare: true,
+        })
 
         if (result.type === AuthenticationResultType.Cancel) {
           throw new BifoldError(
-            "BCSC Authentication",
-            "The authentication request was canceled.",
-            "No Message",
+            'BCSC Authentication',
+            'The authentication request was canceled.',
+            'No Message',
             ErrorCodes.CanceledByUser
-          );
+          )
         }
 
         if (
           !(result as unknown as RedirectResult).url.includes(did) ||
-          !(result as unknown as RedirectResult).url.includes("success")
+          !(result as unknown as RedirectResult).url.includes('success')
         ) {
           throw new BifoldError(
-            "BCSC Authentication",
-            "There was a problem reported by BCSC",
-            "No Message",
+            'BCSC Authentication',
+            'There was a problem reported by BCSC',
+            'No Message',
             ErrorCodes.ServiceCardError
-          );
+          )
         }
       } else {
-        Linking.openURL(url);
-      }
-
-      cleanupAfterServiceCardAuthentication(AuthenticationResultType.Success);
+        Linking.openURL(url)
+      }
+
+      cleanupAfterServiceCardAuthentication(AuthenticationResultType.Success)
     } catch (error: unknown) {
-      const code = (error as BifoldError).code;
+      const code = (error as BifoldError).code
 
       // console.log(`message = ${(error as Error).message}, code = ${code}`);
 
       cleanupAfterServiceCardAuthentication(
-        code === ErrorCodes.CanceledByUser
-          ? AuthenticationResultType.Cancel
-          : AuthenticationResultType.Fail
-      );
+        code === ErrorCodes.CanceledByUser ? AuthenticationResultType.Cancel : AuthenticationResultType.Fail
+      )
 
       // throw error;
     }
-  };
+  }
 
   const onGetIdTouched = async () => {
     try {
-      setWorkflowInFlight(true);
+      setWorkflowInFlight(true)
 
       // If something fails before we get the credential we need to
       // cleanup the old invitation before it can be used again.
@@ -295,36 +190,20 @@
       const invite = await agent?.oob.parseInvitation(IDIM_AGENT_INVITE_URL)
       if (!invite) {
         throw new BifoldError(
-<<<<<<< HEAD
           'Unable to parse invitation',
           'There was a problem parsing the connection invitation.',
           'No Message',
-          2020
-        )
-=======
-          "Unable to parse invitation",
-          "There was a problem parsing the connection invitation.",
-          "No Message",
           ErrorCodes.BadInvitation
-        );
->>>>>>> faa8eb74
+        )
       }
       const record = await agent?.oob.receiveInvitation(invite!)
       if (!record) {
         throw new BifoldError(
-<<<<<<< HEAD
           'Unable to receive invitation',
           'There was a problem receiving the invitation to connect.',
           'No Message',
-          2021
-        )
-=======
-          "Unable to receive invitation",
-          "There was a problem receiving the invitation to connect.",
-          "No Message",
           ErrorCodes.ReceiveInvitationError
-        );
->>>>>>> faa8eb74
+        )
       }
 
       // retrieve the legacy DID. ACA-py does not support `peer:did`
@@ -332,19 +211,11 @@
       const didRepository = agent?.injectionContainer.resolve(DidRepository)
       if (!didRepository) {
         throw new BifoldError(
-<<<<<<< HEAD
           'Unable to find legacy DID',
           'There was a problem extracting the did repository.',
           'No Message',
-          2022
-        )
-=======
-          "Unable to find legacy DID",
-          "There was a problem extracting the did repository.",
-          "No Message",
           ErrorCodes.CannotGetLegacyDID
-        );
->>>>>>> faa8eb74
+        )
       }
 
       const didRecord = await didRepository.getById(record.connectionRecord!.did!)
@@ -352,19 +223,11 @@
 
       if (typeof did !== 'string' || did.length <= 0) {
         throw new BifoldError(
-<<<<<<< HEAD
           'Unable to find legacy DID',
           'There was a problem extracting legacy did.',
           'No Message',
-          2023
-        )
-=======
-          "Unable to find legacy DID",
-          "There was a problem extracting legacy did.",
-          "No Message",
           ErrorCodes.CannotGetLegacyDID
-        );
->>>>>>> faa8eb74
+        )
       }
 
       setAgentDetails({
@@ -372,14 +235,9 @@
         legacyConnectionDid: did,
       })
     } catch (error: unknown) {
-<<<<<<< HEAD
-      // TODO:(jl) useless try-catch. cleanup.
+      setWorkflowInFlight(false)
+
       throw error
-=======
-      setWorkflowInFlight(false);
-
-      throw error;
->>>>>>> faa8eb74
     }
   }
 
